# clarinet

Clarinet is a clarity runtime packaged as a command line tool, designed to facilitate smart contract understanding, development, testing and deployment. 

Clarity is a **decidable** smart contract language that optimizes for predictability and security, designed by Blockstack. Smart contracts allow developers to encode essential business logic on a blockchain. 

![screenshot](docs/images/demo.gif)

## Installation

### Install from cargo

Assuming you have a working installation of Rust, Clarinet can be also be installed from Cargo as a crate, or from source.


```bash
$ cargo install clarinet --locked
```

### Install from source

```bash
$ git clone git@github.com:lgalabru/clarinet.git
$ cd clarinet
$ cargo install --path . --locked
```

### Install from brew

Not recommended at this point, but you can install an outdated version with:

```bash
$ brew install lgalabru/clarinet/clarinet
```

Feel free to ⭐️ this repo! With 50+ stars, this package becomes eligible to `homebrew-core`, and I'll work on the automation to make sure that the brew is always pointing to the latest and greatest version.


## Getting started with clarinet

### Create a new project

Once installed, you can use clarinet to create a new project:

```bash
$ clarinet new my-project
$ cd my-project
```

Clarinet will be maintaining a working directory with the following directory layout:

```bash
$ tree .
.
├── Clarinet.toml
├── README.md
├── contracts
│   └── bbtc.clar
├── settings
│   └── Development.toml
│   └── Mocknet.toml
└── tests
    └── bbtc_test.ts
```

### Add a new contract

New contracts can be added manually, or with the following command:

```bash
$ clarinet contract new bbtc
<<<<<<< HEAD
=======
```

### Check the syntax of your contracts

```bash
$ clarinet check
>>>>>>> d649ec0c
```

### Execute a test suite

```bash
$ clarinet test
```

### Load contracts in a console

```bash
$ clarinet console
```

### Deploy contracts to mocknet

```bash
$ clarinet deploy --mocknet
```<|MERGE_RESOLUTION|>--- conflicted
+++ resolved
@@ -69,15 +69,12 @@
 
 ```bash
 $ clarinet contract new bbtc
-<<<<<<< HEAD
-=======
 ```
 
 ### Check the syntax of your contracts
 
 ```bash
 $ clarinet check
->>>>>>> d649ec0c
 ```
 
 ### Execute a test suite
