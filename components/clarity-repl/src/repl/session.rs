--- conflicted
+++ resolved
@@ -586,16 +586,9 @@
             }
         };
         self.set_tx_sender(initial_tx_sender);
-<<<<<<< HEAD
-        // if let Some(coverage) = result.coverage.take() {
-        //     self.coverage_reports.push(coverage);
-        // }
+        self.coverage_reports.push(coverage);
 
         let contract_identifier = QualifiedContractIdentifier::parse(&contract_id).unwrap();
-
-=======
-        self.coverage_reports.push(coverage);
->>>>>>> f7b472f4
         if let Some(ref cost) = execution.cost {
             self.costs_reports.push(CostsReport {
                 test_name,
